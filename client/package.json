{
	"name": "viper",
	"displayName": "Viper",
	"version": "4.4.2",
	"publisher": "viper-admin",
	"description": "This extension provides interactive IDE features for verifying programs in Viper (Verification Infrastructure for Permission-based Reasoning).",
	"license": "SEE LICENSE IN LICENSE.txt",
	"repository": {
		"type": "git",
		"url": "https://github.com/viperproject/viper-ide"
	},
	"bugs": "https://github.com/viperproject/viper-ide/issues",
	"author": {
		"name": "Programming Methodology Group, ETH Zürich",
		"email": "viper@inf.ethz.ch",
		"url": "https://viper.ethz.ch"
	},
	"main": "./dist/extension",
	"engines": {
		"vscode": "^1.82.0"
	},
	"icon": "images/icon_bright_orange_avatar.png",
	"categories": [
		"Programming Languages",
		"Education",
		"Themes",
		"Snippets"
	],
	"keywords": [
		"verification",
		"specification",
		"formal methods",
		"separation logic",
		"automatic deduction"
	],
	"devDependencies": {
		"@types/glob-to-regexp": "^0.4.4",
		"@types/mocha": "^10.0.9",
		"@types/node": "^22.8.6",
		"@types/semver": "^7.5.8",
		"@types/tmp": "^0.2.6",
		"@types/vscode": "^1.82.0",
		"@typescript-eslint/eslint-plugin": "^8.12.2",
		"@typescript-eslint/parser": "^8.12.2",
		"@viperproject/locate-java-home": "^1.1.15",
		"@vscode/test-electron": "^2.4.1",
<<<<<<< HEAD
		"@vscode/vsce": "^3.0.0",
		"eslint": "^9.8.0",
=======
		"@vscode/vsce": "^3.2.1",
		"eslint": "^9.13.0",
>>>>>>> 5839bf40
		"eslint-webpack-plugin": "^4.2.0",
		"glob-to-regexp": "^0.4.1",
		"mocha": "^10.8.2",
		"npm-run-all": "^4.1.5",
		"rimraf": "^6.0.1",
		"semver": "^7.6.0",
		"tmp": "^0.2.3",
		"ts-loader": "^9.5.1",
		"ts-node": "^10.9.2",
		"typescript": "^5.6.3",
		"unused-filename": "^3.0.1",
		"vs-verification-toolbox": "git+https://github.com/viperproject/vs-verification-toolbox.git",
		"vscode-languageclient": "^9.0.1",
		"vscode-uri": "^3.0.8",
		"webpack": "^5.96.0",
		"webpack-cli": "^5.1.4",
		"yargs": "^17.7.2"
	},
	"scripts": {
		"webpack-production": "webpack --mode production",
		"webpack-development": "webpack --mode development",
		"webpack-development-watch": "webpack --mode development --watch",
		"download-dependencies": "ts-node ./download-dependencies.ts",
		"tsc": "tsc",
		"clean": "rimraf dist dependencies",
		"compile": "npm-run-all --sequential clean webpack-development download-dependencies",
		"watch": "npm-run-all --sequential clean download-dependencies webpack-development-watch",
		"run-test": "node ./dist/test/runTest.js",
		"pre-test": "npm-run-all --sequential clean tsc download-dependencies",
		"test": "npm-run-all --sequential clean tsc \"download-dependencies -- {1}\" run-test --",
		"vsce-package": "vsce package",
		"package": "npm-run-all --sequential clean webpack-production \"download-dependencies -- {1}\" \"vsce-package -- {@}\" --"
	},
	"vsce": {
		"baseImagesUrl": "https://github.com/viperproject/viper-ide/raw/master/client"
	},
	"activationEvents": [
		"onLanguage:viper"
	],
	"contributes": {
		"commands": [
			{
				"command": "viper.verify",
				"title": "verify this file",
				"category": "Viper"
			},
			{
				"command": "viper.selectBackend",
				"title": "select verification backend",
				"category": "Viper"
			},
			{
				"command": "viper.stopVerification",
				"title": "stop the running verification",
				"category": "Viper"
			},
			{
				"command": "viper.toggleAutoVerify",
				"title": "toggle automatic verification",
				"category": "Viper"
			},
			{
				"command": "viper.openLogFile",
				"title": "open current logFile",
				"category": "Viper"
			},
			{
				"command": "viper.verifyAllFilesInWorkspace",
				"title": "verify all files in this workspace",
				"category": "Viper"
			},
			{
				"command": "viper.removeDiagnostics",
				"title": "remove diagnostics caused by this file",
				"category": "Viper"
			},
			{
				"command": "viper.flushCache",
				"title": "flush the cache",
				"category": "Viper"
			},
			{
				"command": "viper.flushCacheOfActiveFile",
				"title": "flush the cache for this file",
				"category": "Viper"
			},
			{
				"command": "viper.showSettings",
				"title": "display settings effectively used by Viper-IDE",
				"category": "Viper"
			}
		],
		"menus": {
			"commandPalette": [
				{
					"command": "viper.verify",
					"when": "resourceLangId == viper",
					"group": "Viper"
				},
				{
					"command": "viper.selectBackend",
					"when": "resourceLangId == viper",
					"group": "Viper"
				},
				{
					"command": "viper.stopVerification",
					"when": "resourceLangId == viper",
					"group": "Viper"
				},
				{
					"command": "viper.toggleAutoVerify",
					"when": "resourceLangId == viper",
					"group": "Viper"
				},
				{
					"command": "viper.openLogFile",
					"when": "resourceLangId == viper",
					"group": "Viper"
				},
				{
					"command": "viper.verifyAllFilesInWorkspace",
					"when": "resourceLangId == viper",
					"group": "Viper"
				},
				{
					"command": "viper.removeDiagnostics",
					"when": "resourceLangId == viper",
					"group": "Viper"
				},
				{
					"command": "viper.flushCache",
					"when": "resourceLangId == viper",
					"group": "Viper"
				},
				{
					"command": "viper.flushCacheOfActiveFile",
					"when": "resourceLangId == viper",
					"group": "Viper"
				}
			]
		},
		"grammars": [
			{
				"language": "viper",
				"scopeName": "source.silver",
				"path": "./syntaxes/Viper.tmLanguage"
			},
			{
				"language": "log",
				"scopeName": "bmcode.log",
				"path": "./syntaxes/log.tmLanguage"
			}
		],
		"languages": [
			{
				"id": "viper",
				"extensions": [
					".vpr",
					".sil"
				],
				"aliases": [
					"Viper"
				],
				"configuration": "./syntaxes/viper-configuration.json",
				"icon": {
					"light": "./images/viper_file.png",
					"dark": "./images/viper_file.png"
				}
			},
			{
				"id": "log",
				"extensions": [
					".log"
				],
				"configuration": "./syntaxes/log-configuration.json",
				"mimetypes": [
					"text/x-code-output"
				]
			}
		],
		"themes": [
			{
				"label": "Viper-Dark",
				"uiTheme": "vs-dark",
				"path": "./themes/Viper (Dark).tmTheme"
			},
			{
				"label": "Viper-Light",
				"uiTheme": "vs",
				"path": "./themes/Viper (Light).tmTheme"
			}
		],
		"snippets": [
			{
				"language": "viper",
				"path": "./snippets/viper.json"
			}
		],
		"keybindings": [
			{
				"command": "viper.selectBackend",
				"key": "ctrl+l",
				"mac": "cmd+l",
				"when": "resourceLangId == viper"
			},
			{
				"command": "viper.verify",
				"key": "f5",
				"mac": "f5",
				"when": "resourceLangId == viper"
			},
			{
				"command": "viper.stopVerification",
				"key": "ctrl+h",
				"mac": "cmd+h",
				"when": "resourceLangId == viper"
			},
			{
				"command": "viper.toggleAutoVerify",
				"key": "ctrl+k ctrl+a",
				"mac": "cmd+k cmd+a",
				"when": "resourceLangId == viper"
			}
		],
		"configuration": {
			"type": "object",
			"title": "Viper",
			"properties": {
				"viperSettings.viperServerSettings": {
					"type": "object",
					"default": {
						"v": "674a514867b1",
						"serverJars": {
							"windows": [
								"$viperTools$/backends"
							],
							"linux": [
								"$viperTools$/backends"
							],
							"mac": [
								"$viperTools$/backends"
							]
						},
						"customArguments": "--serverMode LSP --singleClient $backendSpecificCache$ --logLevel $logLevel$ --logFile $logFile$",
						"backendSpecificCache": true,
						"disableCaching": false,
						"timeout": 5000,
						"viperServerPolicy": "create",
						"viperServerAddress": "http://127.0.0.1",
						"viperServerPort": 12345
					},
					"description": "ViperServer-related settings. For more information, see https://github.com/viperproject/viper-ide/wiki/Settings:-ViperServer"
				},
				"viperSettings.verificationBackends": {
					"type": "array",
					"default": [
						{
							"v": "674a514867b1",
							"name": "silicon",
							"type": "silicon",
							"paths": [],
							"engine": "ViperServer",
							"timeout": 100000,
							"stages": [
								{
									"name": "verify",
									"isVerification": true,
									"mainMethod": "viper.silicon.SiliconRunner",
									"customArguments": "--z3Exe $z3Exe$ $disableCaching$ $fileToVerify$"
								}
							],
							"stoppingTimeout": 5000
						},
						{
							"v": "674a514867b1",
							"name": "carbon",
							"type": "carbon",
							"paths": [],
							"engine": "ViperServer",
							"timeout": 100000,
							"stages": [
								{
									"name": "verify",
									"isVerification": true,
									"mainMethod": "viper.carbon.Carbon",
									"customArguments": "--z3Exe $z3Exe$ --boogieExe $boogieExe$ $disableCaching$ $fileToVerify$"
								}
							],
							"stoppingTimeout": 5000
						}
					],
					"description": "The list of verification backends. For more information, see https://github.com/viperproject/viper-ide/wiki/Settings:-Verification-Backends"
				},
				"viperSettings.paths": {
					"type": "object",
					"default": {
						"v": "674a514867b1",
						"viperToolsPath": {
							"windows": "%APPDATA%\\Roaming\\Code\\User\\globalStorage\\viper-admin.viper\\Local\\ViperTools",
							"linux": "$HOME/.config/Code/User/globalStorage/viper-admin.viper/Local/ViperTools",
							"mac": "$HOME/Library/Application Support/Code/User/globalStorage/viper-admin.viper/Local/ViperTools"
						},
						"z3Executable": {
							"windows": "$viperTools$/z3/bin/z3.exe",
							"linux": "$viperTools$/z3/bin/z3",
							"mac": "$viperTools$/z3/bin/z3"
						},
						"boogieExecutable": {
							"windows": "$viperTools$/boogie/Binaries/Boogie.exe",
							"linux": "$viperTools$/boogie/Binaries/Boogie",
							"mac": "$viperTools$/boogie/Binaries/Boogie"
						},
						"sfxPrefix": "$viperTools$/resources/sfx"
					},
					"description": "Paths to the dependencies. For more information, see https://github.com/viperproject/viper-ide/wiki/Settings:-Paths"
				},
				"viperSettings.preferences": {
					"type": "object",
					"default": {
						"v": "674a514867b1",
						"logLevel": 3,
						"autoVerifyAfterBackendChange": true,
						"showProgress": true,
						"enableSoundEffects": false,
						"stableViperToolsProvider": {
							"windows": "github.com/viperproject/viper-ide/releases/latest?asset-name=ViperToolsWin.zip",
							"linux": "github.com/viperproject/viper-ide/releases/latest?asset-name=ViperToolsLinux.zip",
							"mac": "github.com/viperproject/viper-ide/releases/latest?asset-name=ViperToolsMac.zip",
							"mac_arm": "github.com/viperproject/viper-ide/releases/latest?asset-name=ViperToolsMacARM.zip"
						},
						"nightlyViperToolsProvider": {
							"windows": "github.com/viperproject/viper-ide/releases/latest?asset-name=ViperToolsWin.zip&include-prereleases",
							"linux": "github.com/viperproject/viper-ide/releases/latest?asset-name=ViperToolsLinux.zip&include-prereleases",
							"mac": "github.com/viperproject/viper-ide/releases/latest?asset-name=ViperToolsMac.zip&include-prereleases",
							"mac_arm": "github.com/viperproject/viper-ide/releases/latest?asset-name=ViperToolsMacARM.zip&include-prereleases"
						}
					},
					"description": "General user preferences. For more information, see https://github.com/viperproject/viper-ide/wiki/Settings:-Preferences"
				},
				"viperSettings.javaSettings": {
					"type": "object",
					"default": {
						"v": "674a514867b1",
						"javaBinary": "",
						"customArguments": "-Xmx2048m -Xss128m -cp $backendPaths$ -server $mainMethod$",
						"cwd": ""
					},
					"description": "Settings used for running Java commands. For more information, see https://github.com/viperproject/viper-ide/wiki/Settings:-Java-Settings"
				},
				"viperSettings.advancedFeatures": {
					"type": "object",
					"default": {
						"v": "674a514867b1",
						"enabled": false,
						"showSymbolicState": false,
						"simpleMode": true,
						"darkGraphs": true,
						"showOldState": true,
						"showPartialExecutionTree": true,
						"compareStates": true,
						"verificationBufferSize": 102400
					},
					"description": "Settings concerning the advanced features. For more information, see https://github.com/viperproject/viper-ide/wiki/Settings:-Advanced-Features"
				},
				"viperSettings.buildVersion": {
					"scope": "window",
					"type": "string",
					"enum": [
						"BuiltIn",
						"External"
					],
					"default": "BuiltIn",
					"description": "Select the build version of the Viper Tools. The path specified at 'viperSettings.paths.viperToolsPath' will be used for build version 'External'"
				},
				"viperSettings.disableServerVersionCheck": {
					"scope": "window",
					"type": "boolean",
					"default": false,
					"description": "Disables the server's version check. Note that the client's version check can be disabled by providing '--disableVersionCheck' as an additional custom argument in 'viperServerSettings'."
				},
				"viperserver.trace.server": {
					"scope": "window",
					"type": "string",
					"enum": [
						"off",
						"messages",
						"verbose"
					],
					"default": "off",
					"description": "Traces the communication between VS Code and the ViperServer language server."
				}
			}
		}
	}
}<|MERGE_RESOLUTION|>--- conflicted
+++ resolved
@@ -44,13 +44,8 @@
 		"@typescript-eslint/parser": "^8.12.2",
 		"@viperproject/locate-java-home": "^1.1.15",
 		"@vscode/test-electron": "^2.4.1",
-<<<<<<< HEAD
-		"@vscode/vsce": "^3.0.0",
-		"eslint": "^9.8.0",
-=======
 		"@vscode/vsce": "^3.2.1",
 		"eslint": "^9.13.0",
->>>>>>> 5839bf40
 		"eslint-webpack-plugin": "^4.2.0",
 		"glob-to-regexp": "^0.4.1",
 		"mocha": "^10.8.2",
