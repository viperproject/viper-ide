--- conflicted
+++ resolved
@@ -1,11 +1,7 @@
 {
 	"name": "viper",
 	"displayName": "Viper",
-<<<<<<< HEAD
 	"version": "5.0.0",
-=======
-	"version": "4.5.2",
->>>>>>> ce60420a
 	"publisher": "viper-admin",
 	"description": "This extension provides interactive IDE features for verifying programs in Viper (Verification Infrastructure for Permission-based Reasoning).",
 	"license": "SEE LICENSE IN LICENSE.txt",
