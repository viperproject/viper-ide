--- conflicted
+++ resolved
@@ -1,11 +1,7 @@
 {
 	"name": "viper",
 	"displayName": "Viper",
-<<<<<<< HEAD
 	"version": "5.0.0",
-=======
-	"version": "4.4.2",
->>>>>>> d2bb299f
 	"publisher": "viper-admin",
 	"description": "This extension provides interactive IDE features for verifying programs in Viper (Verification Infrastructure for Permission-based Reasoning).",
 	"license": "SEE LICENSE IN LICENSE.txt",
@@ -78,13 +74,8 @@
 		"compile": "npm-run-all --sequential clean webpack-development download-dependencies",
 		"watch": "npm-run-all --sequential clean download-dependencies webpack-development-watch",
 		"run-test": "node ./dist/test/runTest.js",
-<<<<<<< HEAD
-		"pretest": "npm-run-all --sequential clean tsc \"download-dependencies -- {1}\"",
-		"test": "npm-run-all --sequential pretest run-test --",
-=======
-		"pre-test": "npm-run-all --sequential clean tsc download-dependencies",
-		"test": "npm-run-all --sequential clean tsc \"download-dependencies -- {1}\" run-test --",
->>>>>>> d2bb299f
+		"pre-test": "npm-run-all --sequential clean tsc \"download-dependencies-- {1}\"",
+		"test": "npm-run-all --sequential pre-test run-test --",
 		"vsce-package": "vsce package",
 		"package": "npm-run-all --sequential clean webpack-production \"download-dependencies -- {1}\" \"vsce-package -- {@}\" --"
 	},
